--- conflicted
+++ resolved
@@ -221,83 +221,29 @@
 		}
 	}
 
-<<<<<<< HEAD
 	const result = await getFigSuggestions(specs, terminalContext, availableCommands, prefix, tokenType, shellIntegrationCwd, env, name, precedingText, token);
 	if (result) {
 		filesRequested ||= result.filesRequested;
 		foldersRequested ||= result.foldersRequested;
 		if (result.items) {
 			items.push(...result.items);
-=======
-	let hasCurrentArg = false;
-	for (const spec of specs) {
-		const specLabels = getLabel(spec);
-
-		if (!specLabels) {
-			continue;
-		}
-
-		for (const specLabel of specLabels) {
-			const availableCommand = (isWindows
-				? availableCommands.find(command => command.label.match(new RegExp(`${specLabel}(\\.[^ ]+)?$`)))
-				: availableCommands.find(command => command.label.startsWith(specLabel)));
-			if (!availableCommand || (token && token.isCancellationRequested)) {
-				continue;
-			}
-
-			// push it to the completion items
-			if (tokenType === TokenType.Command) {
-				if (availableCommand.kind !== vscode.TerminalCompletionItemKind.Alias) {
-					items.push(createCompletionItem(terminalContext.cursorPosition, prefix, { label: specLabel }, getDescription(spec), availableCommand.detail));
+		}
+	} else {
+		if (tokenType === TokenType.Command) {
+			// Include builitin/available commands in the results
+			const labels = new Set(items.map((i) => i.label));
+			for (const command of availableCommands) {
+				if (!labels.has(command.label)) {
+					items.push(createCompletionItem(terminalContext.cursorPosition, prefix, command, command.detail));
 				}
-				continue;
-			}
-
-			const commandAndAliases = (isWindows
-				? availableCommands.filter(command => specLabel === removeAnyFileExtension(command.definitionCommand ?? command.label))
-				: availableCommands.filter(command => specLabel === (command.definitionCommand ?? command.label)));
-			if (
-				!(isWindows
-					? commandAndAliases.some(e => precedingText.startsWith(`${removeAnyFileExtension(e.label)} `))
-					: commandAndAliases.some(e => precedingText.startsWith(`${e.label} `)))
-			) {
-				// the spec label is not the first word in the command line, so do not provide options or args
-				continue;
-			}
-
-			const command = getCommand(terminalContext.commandLine, {}, terminalContext.cursorPosition);
-			if (!command || !shellIntegrationCwd) {
-				continue;
-			}
-			const parsedArguments: ArgumentParserResult = await parseArguments(
-				command,
-				{ environmentVariables: env, currentWorkingDirectory: shellIntegrationCwd.fsPath, sshPrefix: '', currentProcess: name, /* TODO: pass in aliases */ },
-				spec,
-			);
-			hasCurrentArg ||= !!parsedArguments.currentArg;
-			const completionItemResult = await collectCompletionItemResult(command, parsedArguments, prefix, terminalContext, items);
-			if (completionItemResult) {
-				filesRequested ||= completionItemResult.filesRequested;
-				foldersRequested ||= completionItemResult.foldersRequested;
-			}
->>>>>>> 732d06fd
-		}
-	}
-
-	if (tokenType === TokenType.Command) {
-		// Include builitin/available commands in the results
-		const labels = new Set(items.map((i) => i.label));
-		for (const command of availableCommands) {
-			if (!labels.has(command.label)) {
-				items.push(createCompletionItem(terminalContext.cursorPosition, prefix, command, command.detail));
-			}
-		}
-		filesRequested = true;
-		foldersRequested = true;
-	} else if (!items.length && !filesRequested && !foldersRequested && !hasCurrentArg) {
-		// Not a command and no specific args or options were provided, so show resources
-		filesRequested = true;
-		foldersRequested = true;
+			}
+			filesRequested = true;
+			foldersRequested = true;
+		} else if (!items.length && !filesRequested && !foldersRequested) {
+			// Not a command and no specific args or options were provided, so show resources
+			filesRequested = true;
+			foldersRequested = true;
+		}
 	}
 
 	let cwd: vscode.Uri | undefined;
