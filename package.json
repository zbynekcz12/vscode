--- conflicted
+++ resolved
@@ -1,14 +1,8 @@
 {
   "name": "code-oss-dev",
-<<<<<<< HEAD
-  "version": "1.15.0",
+  "version": "1.16.0",
   "electronVersion": "1.7.4",
-  "distro": "4bec0ed99ee450bfbefa4baf2433c6a032e88bd4",
-=======
-  "version": "1.16.0",
-  "electronVersion": "1.6.6",
   "distro": "ff145171d1200edd43f053ec353f513435914b5f",
->>>>>>> 4aff9d54
   "author": {
     "name": "Microsoft Corporation"
   },
